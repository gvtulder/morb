TODO: maybe rethink the activation_function -> sampler architecture.
  - a sigmoid activation function is simply the transformation needed to obtain the parameter of a bernoulli distribution. Does this split make sense at all? Shouldn't computing the distribution parameter from the linear activation be the sampler's responsibility? What are the benefits of having a separate 'activation function'?
  - an 'activation function' like the sigmoid or the softmax should still be factored into a separate method (so it can be reused in different samplers), but this method should be called by the sampler, and not before it. ActivationFunctions should be eliminated as 'first class citizens', so to speak.
  - in CD, the activation_vmap is ONLY used for sampling. It does not really have any other uses, does it? That means it can disappear there as well (which is what will happen if the application of the activation function is moved into the samplers).
  => move the activation function application into the samplers
  => remove 'activation' method of Units (and all calls to it)
  => rename 'linear_activation' to 'activation' (also update all calls)

TODO: truncated exponential units, exponential units
    - with non-truncated exponential units, lambda has to be positive. This implies constraints on the weights. How can we deal with constrained weights? This might have to be dealt with using a ParamUpdater.
    - free energy term is: -sum_j(log((exp(d*a_j) - 1)/a_j)) for distribution TEXP(a_j, d) (a_j is the linear activation of hidden unit h_j).
    - doesn't seem to converge on the simple example, maybe try mnist? non-mf version gives NaN after a while. Something is probably wrong.
    
TODO: wat glue code om RBMs te stacken in DBNs.
    - samplen van een DBN
    - DBN training (laag-per-laag)
    - DBN inference
    
TODO: passen autoencoders ook binnen dit raamwerk? mss moeten bepaalde dingen dan hernoemd worden...

TODO: docs: what are the different components and their roles, what are vmaps, umaps, dmaps, ..., and what are the interfaces the different components adhere to (f.e. the 'cd' keyword argument for samplers)
+ some common use cases + example usage for each feature (f.e. how to use momentum, how to construct a CD updater)

TODO: cleanup: remove some comments that are irrelevant

TODO: optimised 1D convolution: visible_maps naar filter height, data (time) naar filter width
    
TODO: test 1D convolution

TODO: dat FCRBM model voor modeling motion style eens proberen nabouwen!
<<<<<<< HEAD
  hierbij worden de parameters van de verschillende third order connecties ook getied. kan dit in het framework gepast worden?
  - een naieve implementatie is om de updates voor eenzelfde variabele uit te middelen of op te tellen
  - maar, het zou kunnen dat door zulke tying bepaalde assumpties niet meer opgaan.
  - als het werkt is het echter wel een zeer elegante methode. Het wordt echter enkel ondersteund als de gebonden parameters dezelfde 'vorm' hebben, en dus door dezelfde shared variable kunnen voorgesteld worden.
  => eens vragen naar de eventuele neveneffecten van parameter tying.
  - het FCRBM-model van de paper heeft ook lineaire features berekend uit de style labels. De gewichten tussen deze features en de style labels worden geupdatet door de CD-gradient terug te propageren. Hoe kan zoiets in het raamwerk gepast worden?

=======
  - hierbij nog eens nadenken wat er met die lineaire features moet gebeuren (lineaire combinaties van style variables)
  - is het niet mogelijk om gewoon door voor en na de trainfunctie een en ander in te voegen (en manueel een update toe te voegen) ook R mee te trainen? Evt. met een iets complexere Trainer die custom updates etc. ondersteunt?
  
>>>>>>> 3b16cf36
TODO: gaussian units met learnt variance (gescheiden en samen)
  
TODO: symmetric beta units
    - instead of creating separate 'betaparameters', it might be a better idea to create some kind of wrapper for Units instances that functions as 1 - u (or just any transformation). Then a symmetric beta rbm can be implemented with the existing ProdParameters.

TODO: ReLU units

TODO: in a conditional RBM (f.e. with visibles v, hiddens h and context x), CD won't work if the context variable isn't supplied. This is because CD will try to update the parameters tying h/v and x regardless of whether x was supplied as context. It would be nice if this didn't happen, i.e. when x is not supplied as context, all parameters tying x are simply ignored. This would also avoid some hard-to-decipher error messages.

TODO: Fast persistent CD (FPCD) (Tieleman) - this will require another stats function that also keeps internal state (the fast weights)

TODO: supervised finetuning - how does this fit in the framework (separate trainers and updaters?)

TODO: Look into hessian-free optimisation, maybe that fits in as well? (although I think this is pretty much always supervised?)

TODO: ParamUpdaters compute additive updates for the parameters. But what if a more exotic training algorithm is used that does not use additive updates (multiplicative updates are a possibility)? Maybe it's better to let the ParamUpdater perform the addition as well?

TODO: add docstrings everywhere
 
TODO: maybe Tempered MCMC http://www.iro.umontreal.ca/~lisa/pointeurs/tempered_tech_report2009.pdf

TODO: docs: explain the need for supplying an 'initial vmap' (for stats, but also for training)
  + convention: minibatch contributions are SUMMED rather than averaged.

TODO: mcRBM
  - requires HMC for sampling of visibles given hiddens => custom sampler for the visibles?
  - this in turn requires free energy, I think

TODO: reconstruction cost is worthless for PCD, so if we're going to have PCD we'll also need something like pseudo-likelihood. Also adapt test_mnist_persistent.py to use this new measure. This requires free energy to be implemented.

TODO: spike and slab RBMs?

TODO: AIS

TODO: Exact partition function calculation
  - can this be formulated for a general RBM model easily?
  - it should also be possible to select the type of units that is summed over numerically, as this is determines
    the runtime of the computation.

TODO: deep boltzmann machines?

TODO: rather than implicitly assuming everywhere that a parameters instance with a number of units instances as input ties all those units (bidirectionally), maybe parameters should explicitly define the dependencies they introduce. This allows for dependency checking where necessary (free energy computation would be one use case).
    # problem: if the 'Parameters' class also encodes directions, we will need separate ProdParameters and DirectedProdParameters, for example. But maybe this isn't such a big deal? Or have only a single ProdParameters class, but allow to specify the dependency relations at instantiation.
    - each parameters object should be able to generate a 'dependency map', which maps Units instances to the other Units instances they depend on.
    - for example, for prodparameters: { v: [h], h: [v] }
    - the default would be to include all other units.
    - each Parameters type can have its own way of manipulating this dependency map. For example, for ProdParameters or third order parameters, it would suffice to specify which parameters are context. Then the dependency list for the context Units would be empty.
    - that way, specifying dependencies is optional, but it can still be used for stuff like model visualisation, or to perform dependency checks.
    * everywhere sums of contributions are computed, the deps should now be checked + also adapt rbm.dependent_units
    - this adds complexity, and the gains are limited

TODO: model visualisation plugin using pydot? rbm.draw() or something.
  It would plot the dependencies and the Parameters objects affecting those dependencies. (this way it will also work sensibly for third order etc.)

- This might also be interesting to have a look at, it has a PCD implementation (and also some other stuff like AIS) in Python + cuv:
https://github.com/deeplearningais/CUV/tree/master/examples/rbm

TODO: when parameters are being tied, it is interesting to be able to specify learning rates for each of the Parameters components individually, rather than for the ParamUpdater as a whole.





- Interesting train of thought: consider an RBM being trained for classification. Typically, it is pretrained unsupervisedly first, and then finetuned supervisedly. It is, however, also possible to combine both gradients and do both at once. This is suggested as future work in 'Training RBMs using approximations to the likelihood gradient' (PCD paper), so find out if they have done this yet.
When both gradients are combined, it would make sense to put the emphasis on the unsupervised gradient at the start, and more on the supervised gradient at the end. That means the weights of the respective gradients (in practice: the scale factors of the ParamUpdaters) vary during training.
Another use case where this would happen is when a variable (f.e. linearly decaying) learning rate is used.
To support these use cases, it has to be possible to use shared Theano variables as scale factors for ParamUpdaters. (The learning rate is precisely such a scale factor.) This makes it possible to update their values every epoch, or even every training step.
In fact, generally, it would be cool if any 'metaparameter' could be symbolic.
Theoretically this should already be possible, but it's a good idea to actually try some of these things and see if anything is still missing to support this.



*** PRELIMINARY DOCUMENTATION ***

TRAINING

split into multiple phases:

- collect statistics, given input data and the model
  * for CD-k, this is input visibles, sampled hiddens, and then visibles and hiddens after k steps
  * for PCD, the negative term is different
- use statistics to compute the weight updates
  * for all types of CD, this is just getting the 'gradient' from the Parameters object and filling in the blanks.
- update the weights according to some other hyperparameterised settings (this is where momentum, weight decay etc. are)

ParamUpdater: composite object (possibly consisting of multiple other ParamUpdaters that are somehow combined (typical usecase: updates are summed)) that updates parameters given some input data

DecayParamUpdater: provides a decay term

MomentumParamUpdater: encapsulates another ParamUpdater and applies momentum to it

CDParamUpdater: encapsulates CD-k or PCD weight update computation
  * takes the input data, computes statistics (Stats object)
  * gets the form of the update term from the Parameters object, fills in the blanks with the stats
  * returns the resulting update
  
SparsityParamUpdater: encapsulates sparsity target regularisation

SumParamUpdater: sums the updates obtained from its child paramupdaters. should check that the composing ParamUpdaters are for the same Parameters!

ScaleParamUpdater: takes a ParamUpdater and a scale factor, and scales the updates by this factor. This will be the result of writing '0.005 * ParamUpdater()' for example.


Stats: object that encapsulates statistics (typically for CD)

cd_stats: statistics for CD-k

pcd_stats: statistics for PCD

!! since only the negative term differs between cd_stats and pcd_stats, maybe some overlapping code can be factored out here.


MODULAR RBM

v = a(f(W, h) + g(vbias))
h = a'(f'(W, v) + g'(hbias))

ActivationFunction
Sampler
Units

(unit data u + activation functions a(x) + samplers) = Units

Parameters(list<Units> units)
  has
    - list<Units>: list of units that are related by the parameters
    - a set of actual parameters (weights)
  provides
    - contribution to activation of each of the Units
    - contribution to the energy function

RBM
  has
    - list<Units>: a set of different types of units
    - list<Parameters>: a set of different types of parameters that relate the Units
  provides
    - sampling a type of units (computing nonlinear activation and sampling)
    - computing the energy function (summing the contributions for each of the Parameters)


get unit values (this goes for all unit types):
  - compute linear activation
      x = sum_i(f(W_i, u_i))
  - apply activation function  
      a(x)
  - sample
      u ~ a(x)
      
Computing a linear activation consists of summing all the contributions of the different Parameters

a Sampler can just be the identity function (mean field) or a bernoulli sampler (most common), a softmax sampler, a max-pooling sampler, ...


Units, ActivationFunction and Sampler are AWARE of the RBM they are part of - most of the logic is concentrated in the subclasses. while this does bring some dependencies that could technically be avoided, it should lead to a cleaner architecture.


implement a system where different types of units, weights and sampling can be combined easily. If it's performant that's a plus, but it doesn't have to be (mainly for experimentation). This will make it easier to construct heterogeneous models.
<|MERGE_RESOLUTION|>--- conflicted
+++ resolved
@@ -1,4 +1,12 @@
-TODO: maybe rethink the activation_function -> sampler architecture.
+TODO: for gaussian units, the energy function is in terms of v/sigma, not v! this is not implemented. Look into this.
+
+TODO: for the linear R parameters in the FCRBM model, we could apply the chain rule as follows:
+dE/dR = dE/dv*dv/dR. Since v = Rx, dv/dR is easy. dE/dv is also fairly easy. One could suspect that it is identical to act_v, the activation of v, but I'm not convinced this is the case. It's true when everything is linear, but what when there's gaussian units, for example?
+- Calculate dE/dv and act_v for a gaussian-binary RBM and compare.
+- Think about how this could be incorporated.
+- this is probably a good time to start using Theano's grad functionality... if we rely on that, it's quite easy to get the derivative of the energy function with respect to a given set of units. But it would be kinda nice if we didn't rely 100% on this functionality; it should be possible to override this and provide the gradient manually. The automatic differentation should only be offered as a 'default' or 'fallback' for when the Parameters don't provide custom implementations of the gradients of the energy term with respect to the units.
+
+TODO: rethink the activation_function -> sampler architecture.
   - a sigmoid activation function is simply the transformation needed to obtain the parameter of a bernoulli distribution. Does this split make sense at all? Shouldn't computing the distribution parameter from the linear activation be the sampler's responsibility? What are the benefits of having a separate 'activation function'?
   - an 'activation function' like the sigmoid or the softmax should still be factored into a separate method (so it can be reused in different samplers), but this method should be called by the sampler, and not before it. ActivationFunctions should be eliminated as 'first class citizens', so to speak.
   - in CD, the activation_vmap is ONLY used for sampling. It does not really have any other uses, does it? That means it can disappear there as well (which is what will happen if the application of the activation function is moved into the samplers).
@@ -28,19 +36,7 @@
 TODO: test 1D convolution
 
 TODO: dat FCRBM model voor modeling motion style eens proberen nabouwen!
-<<<<<<< HEAD
-  hierbij worden de parameters van de verschillende third order connecties ook getied. kan dit in het framework gepast worden?
-  - een naieve implementatie is om de updates voor eenzelfde variabele uit te middelen of op te tellen
-  - maar, het zou kunnen dat door zulke tying bepaalde assumpties niet meer opgaan.
-  - als het werkt is het echter wel een zeer elegante methode. Het wordt echter enkel ondersteund als de gebonden parameters dezelfde 'vorm' hebben, en dus door dezelfde shared variable kunnen voorgesteld worden.
-  => eens vragen naar de eventuele neveneffecten van parameter tying.
-  - het FCRBM-model van de paper heeft ook lineaire features berekend uit de style labels. De gewichten tussen deze features en de style labels worden geupdatet door de CD-gradient terug te propageren. Hoe kan zoiets in het raamwerk gepast worden?
 
-=======
-  - hierbij nog eens nadenken wat er met die lineaire features moet gebeuren (lineaire combinaties van style variables)
-  - is het niet mogelijk om gewoon door voor en na de trainfunctie een en ander in te voegen (en manueel een update toe te voegen) ook R mee te trainen? Evt. met een iets complexere Trainer die custom updates etc. ondersteunt?
-  
->>>>>>> 3b16cf36
 TODO: gaussian units met learnt variance (gescheiden en samen)
   
 TODO: symmetric beta units
